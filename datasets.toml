# Frequency Key:
# https://stackoverflow.com/questions/35339139/what-values-are-valid-in-pandas-freq-tags
# Alias    Description
# -----    ---------
# B       business day frequency
# C       custom business day frequency
# D       calendar day frequency
# W       weekly frequency
# ME      month end frequency
# SME     semi-month end frequency (15th and end of month)
# BME     business month end frequency
# CBME    custom business month end frequency
# MS      month start frequency
# SMS     semi-month start frequency (1st and 15th)
# BMS     business month start frequency
# CBMS    custom business month start frequency
# QE      quarter end frequency
# BQE     business quarter end frequency
# QS      quarter start frequency
# BQS     business quarter start frequency
# YE      year end frequency
# BYE     business year end frequency
# YS      year start frequency
# BYS     business year start frequency
# h       hourly frequency
# bh      business hour frequency
# cbh     custom business hour frequency
# min     minutely frequency
# s       secondly frequency
# ms      milliseconds
# us      microseconds
# ns      nanoseconds

################################################################################
[cds_bond_basis]
data_module_name = "CDS Bond Basis"
data_module_description = """
Contains code that replicated the CDS bond basis calculations from Segmented Arbitrage
"""
required_data_sources = ["open_source_bond", "wrds_markit"]

################################################################################
[cds_returns]
data_module_name = "CDS Returns"
data_module_description = """
Contains code that calculates CDS returns following the methodology of He, Kelly, and 
Manela (2017) and Palhares (2013). Provides both contract-level and portfolio-level 
returns for US single-name CDS contracts.
"""
required_data_sources = ["fed_yield_curve", "wrds_markit"]

<<<<<<< HEAD
[cds_returns.ftsfr_CDS_contract_returns]
description = """Monthly returns for individual CDS contracts. Each contract is identified 
by ticker and tenor (3Y, 5Y, 7Y, 10Y). Returns are calculated using the He-Kelly formula 
with risky duration adjustment."""
frequency = "ME"
seasonality = 12

[cds_returns.ftsfr_CDS_portfolio_returns]
description = """Monthly returns for 20 CDS portfolios formed by sorting contracts into 
4 tenors (3Y, 5Y, 7Y, 10Y) and 5 credit quality quintiles based on 5Y spreads. 
Portfolio IDs follow the format 'TENOR_QUINTILE' (e.g., '5Y_Q3')."""
=======
[cds_returns.ftsfr_cds_portfolio_returns]
description = """This data module contains the returns of the CDS portfolio formed as per the methodology of Nozawa (2017)."""
>>>>>>> d05a4a09
frequency = "ME"
seasonality = 12

################################################################################
[cip]
data_module_name = "CIP"
data_module_description = """
Contains code that replicated the CIP arbitrage calculations from Segmented Arbitrage
"""
required_data_sources = ["bloomberg_terminal"]

################################################################################
[commodities]
required_data_sources = ["bloomberg_terminal", "wrds_datastream"]

################################################################################
[corp_bond_returns]
required_data_sources = ["open_source_bond"]

[corp_bond_returns.ftsfr_corp_bond_returns]
description = """This data module contains the returns of individual corporate bonds sourced from the TRACE database."""
frequency = "ME"
seasonality = 12

[corp_bond_returns.ftsfr_corp_bond_portfolio_returns]
description = """This data module contains the returns of the corporate bond portfolios formed as per the methodology of Nozawa (2017)."""
frequency = "ME"
seasonality = 12

################################################################################
[us_treasury_returns]
required_data_sources = ["wrds_crsp"]

[us_treasury_returns.ftsfr_treas_bond_returns]
description = """This data module contains the returns of individual treasury bonds sourced from the CRSP database."""
frequency = "ME"
seasonality = 12

[us_treasury_returns.ftsfr_treas_bond_portfolio_returns]
description = """This data module contains the returns of the treasury bond portfolios formed as per the methodology of Gurkaynak, Sack, and Wright (2011)."""
frequency = "ME"
seasonality = 12

################################################################################

[crb_commodity]
required_data_sources = ["bloomberg_terminal"]


################################################################################
[fed_yield_curve]
data_module_name = "Fed Yield Curve"
data_module_description = """
This data module contains the Fed Yield Curve estimation results from Gurkaynak, 
Sack, and Wright (2011). The data will take the form, for example, of a panel of 
zero-coupon yields for various points on the yield curve. 
"""
required_data_sources = ["fed_yield_curve"]

[fed_yield_curve.ftsfr_treas_yield_curve_zero_coupon]
description = """Nelson-Seigel-Svensson zero-coupon yield curve, 
tenors 1-30 years, 1961-present"""
frequency = "D"
seasonality = 365 # Calendar days per year (or 252 for business days)

################################################################################
[foreign_exchange]

data_module_name = "Foreign Exchange"
data_module_description = """
Contains code that shows returns of holding portfolios of various foreign
currencies relative to the US dollar
"""
required_data_sources = ["bloomberg_terminal"]

################################################################################
[futures_returns]
required_data_sources = ["bloomberg_terminal", "wrds_datastream"]

################################################################################
[he_kelly_manela]
required_data_sources = ["he_kelly_manela"]

[he_kelly_manela.ftsfr_he_kelly_manela_factors_monthly]
description = """Monthly factors from He, Kelly, and Manela (2017)"""
frequency = "ME"
seasonality = 12

[he_kelly_manela.ftsfr_he_kelly_manela_factors_daily]
description = """Daily factors from He, Kelly, and Manela (2017)"""
frequency = "D"
seasonality = 252

[he_kelly_manela.ftsfr_he_kelly_manela_all]
description = """All factors from He, Kelly, and Manela (2017)"""
frequency = "D"
seasonality = 252


################################################################################
[ken_french_data_library]
required_data_sources = ["ken_french_data_library"]

[ken_french_data_library.ftsfr_french_portfolios_25_daily_size_and_bm]
description = """Daily Fama-French 25 portfolios based on size and book-to-market"""
frequency = "D"
seasonality = 252

[ken_french_data_library.ftsfr_french_portfolios_25_daily_size_and_op]
description = """Daily Fama-French 25 portfolios based on size and operating profitability"""
frequency = "D"
seasonality = 252

[ken_french_data_library.ftsfr_french_portfolios_25_daily_size_and_inv]
description = """Daily Fama-French 25 portfolios based on size and investment"""
frequency = "D"
seasonality = 252


################################################################################
[nyu_call_report]
required_data_sources = ["nyu_call_report"]

[nyu_call_report.ftsfr_nyu_call_report_leverage]
description = """From call report data, leverage for each rssdid, 1976-2020"""
frequency = "QE"
seasonality = 4  # Quarters per year

[nyu_call_report.ftsfr_nyu_call_report_holding_company_leverage]
description = """From call report data, leverage for each bhcid, 1976-2020"""
frequency = "QE"
seasonality = 4

[nyu_call_report.ftsfr_nyu_call_report_cash_liquidity]
description = """From call report data, cash liquidity for each rssdid, 1976-2020"""
frequency = "QE"
seasonality = 4

[nyu_call_report.ftsfr_nyu_call_report_holding_company_cash_liquidity]
description = """From call report data, cash liquidity for each bhcid, 1976-2020"""
frequency = "QE"
seasonality = 4

################################################################################
[options]
required_data_sources = ["wrds_optionmetrics"]

[options.ftsfr_hkm_option_returns]
description = """From optionmetrics data, option returns, 1996-Present"""
frequency = "D"
seasonality = 252 # Business days per year

[options.ftsfr_cjs_option_returns]
description = """From optionmetrics data, option returns, 1996-Present"""
frequency = "D"
seasonality = 252 # Business days per year

################################################################################
[sovereign_bonds]
required_data_sources = ["wrds_crsp"]

################################################################################
[wrds_bank_premium]
required_data_sources = ["wrds_bank_premium"]

################################################################################
[wrds_crsp_compustat]
required_data_sources = ["wrds_compustat", "wrds_crsp", "wrds_crsp_compustat"]

[wrds_crsp_compustat.ftsfr_CRSP_monthly_stock_ret]
description = """CRSP monthly stock returns, 1926-present"""
frequency = "ME"
seasonality = 12  # Months per year

[wrds_crsp_compustat.ftsfr_CRSP_monthly_stock_retx]
description = """CRSP monthly stock returns (without dividends), 1926-present"""
frequency = "ME"
seasonality = 12<|MERGE_RESOLUTION|>--- conflicted
+++ resolved
@@ -49,7 +49,6 @@
 """
 required_data_sources = ["fed_yield_curve", "wrds_markit"]
 
-<<<<<<< HEAD
 [cds_returns.ftsfr_CDS_contract_returns]
 description = """Monthly returns for individual CDS contracts. Each contract is identified 
 by ticker and tenor (3Y, 5Y, 7Y, 10Y). Returns are calculated using the He-Kelly formula 
@@ -61,10 +60,6 @@
 description = """Monthly returns for 20 CDS portfolios formed by sorting contracts into 
 4 tenors (3Y, 5Y, 7Y, 10Y) and 5 credit quality quintiles based on 5Y spreads. 
 Portfolio IDs follow the format 'TENOR_QUINTILE' (e.g., '5Y_Q3')."""
-=======
-[cds_returns.ftsfr_cds_portfolio_returns]
-description = """This data module contains the returns of the CDS portfolio formed as per the methodology of Nozawa (2017)."""
->>>>>>> d05a4a09
 frequency = "ME"
 seasonality = 12
 
