"""
This is a temporary file used to load all the necessary data.
It can be added to the pull-file once the dataset to use has been determined.
"""

import sys
from pathlib import Path

sys.path.insert(0, str(Path(__file__).parent.parent))

from io import BytesIO

import pandas as pd
import requests

from settings import config

DATA_DIR = config("DATA_DIR") / "futures_returns"


# def load_wrds_futures(data_dir=DATA_DIR):
#     path = data_dir / "wrds_futures.parquet"
#     return pd.read_parquet(path)

<<<<<<< HEAD
# def load_wrds_cseries_info(data_dir=DATA_DIR):
#     path = data_dir / "wrds_cseries_info.parquet"
#     return pd.read_parquet(path)

# def load_futures_returns(data_dir=DATA_DIR):
#     path = data_dir / "futures_returns.parquet"
#     return pd.read_parquet(path)

# def load_futcal(data_dir=DATA_DIR):
#     path = data_dir / "dsfutcalcserval.parquet"
#     return pd.read_parquet(path)

def load_gsci_data(file_path = "gsci_indices.parquet" ):
    # TODO: Change the file path later
    df = pd.read_parquet(file_path)
    df['Date'] = pd.to_datetime(df['index'])
    df = df.sort_values('Date')
    df = df.drop(columns = "index")

    df_monthly = df.groupby(df['Date'].dt.to_period('M')).last().reset_index(drop=True)

    index_cols = [col for col in df_monthly.columns if col.endswith('_PX_LAST')]

    for col in index_cols:
        df_monthly[col + '_Return'] = df_monthly[col].pct_change()

    df_monthly['yyyymm'] = df_monthly['Date'].dt.strftime('%Y%m')
    df_return = df_monthly.drop(columns = index_cols).set_index("yyyymm")

    return df_return
=======

def load_wrds_cseries_info(data_dir=DATA_DIR):
    path = data_dir / "wrds_cseries_info.parquet"
    return pd.read_parquet(path)


def load_futures_returns(data_dir=DATA_DIR):
    path = data_dir / "futures_returns.parquet"
    return pd.read_parquet(path)


def load_futcal(data_dir=DATA_DIR):
    path = data_dir / "dsfutcalcserval.parquet"
    return pd.read_parquet(path)
>>>>>>> 01c584de
<|MERGE_RESOLUTION|>--- conflicted
+++ resolved
@@ -22,38 +22,6 @@
 #     path = data_dir / "wrds_futures.parquet"
 #     return pd.read_parquet(path)
 
-<<<<<<< HEAD
-# def load_wrds_cseries_info(data_dir=DATA_DIR):
-#     path = data_dir / "wrds_cseries_info.parquet"
-#     return pd.read_parquet(path)
-
-# def load_futures_returns(data_dir=DATA_DIR):
-#     path = data_dir / "futures_returns.parquet"
-#     return pd.read_parquet(path)
-
-# def load_futcal(data_dir=DATA_DIR):
-#     path = data_dir / "dsfutcalcserval.parquet"
-#     return pd.read_parquet(path)
-
-def load_gsci_data(file_path = "gsci_indices.parquet" ):
-    # TODO: Change the file path later
-    df = pd.read_parquet(file_path)
-    df['Date'] = pd.to_datetime(df['index'])
-    df = df.sort_values('Date')
-    df = df.drop(columns = "index")
-
-    df_monthly = df.groupby(df['Date'].dt.to_period('M')).last().reset_index(drop=True)
-
-    index_cols = [col for col in df_monthly.columns if col.endswith('_PX_LAST')]
-
-    for col in index_cols:
-        df_monthly[col + '_Return'] = df_monthly[col].pct_change()
-
-    df_monthly['yyyymm'] = df_monthly['Date'].dt.strftime('%Y%m')
-    df_return = df_monthly.drop(columns = index_cols).set_index("yyyymm")
-
-    return df_return
-=======
 
 def load_wrds_cseries_info(data_dir=DATA_DIR):
     path = data_dir / "wrds_cseries_info.parquet"
@@ -67,5 +35,4 @@
 
 def load_futcal(data_dir=DATA_DIR):
     path = data_dir / "dsfutcalcserval.parquet"
-    return pd.read_parquet(path)
->>>>>>> 01c584de
+    return pd.read_parquet(path)